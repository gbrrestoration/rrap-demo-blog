{
 "cells": [
  {
   "cell_type": "markdown",
   "metadata": {},
   "source": [
    "# Provenance Query MVP Demo Notebook \n",
    "> A tutorial of RRAP Provenance Query using Jupyter notebooks.\n",
    "\n",
    "- toc: true \n",
    "- badges: true\n",
    "- comments: true\n",
    "- categories: [jupyter]\n",
    "<!-- - image: images/chart-preview.png -->"
   ]
  },
  {
   "cell_type": "markdown",
   "metadata": {},
   "source": [
    "# About\n",
    "\n",
    "This notebook is a demonstration of some of capabilities of RRAP Provenance with notebooks.\n",
    "\n",
    "With `RRAP-IS Provenance` you can query the database to determine all 'Activities', 'Entities' and 'Actors' associated with particular 'Outputs', 'Inputs', or 'Reef Interventions'\n",
    "\n",
    "Please read documenation on **Provenance** to understand terms used in this notebook and the future systems "
   ]
  },
  {
   "cell_type": "markdown",
   "metadata": {},
   "source": [
    "https://github.com/gbrrestoration/rrap-is-proto/blob/main/utilities/packages/python/keycloak-utils/KeycloakRestUtilities/TokenManager.py\n",
    "\n",
    "https://github.com/gbrrestoration/rrap-is-proto/blob/main/admin-tooling/data-store/import_db.py\n",
    "Construct Json directly\n",
    "\n",
    "APIs:\n",
    "https://data-api.testing.rrap-is.com/docs\n",
    "https://registry-api.testing.rrap-is.com/docs\n",
    "https://prov-api.testing.rrap-is.com/docs\n",
    "\n",
    "Auth:\n",
    "'Authorization' : 'Bearer <JWT token>'\n",
    "https://data-api.testing.rrap-is.com/check-access/check-general-access\n",
    "https://data-api.testing.rrap-is.com/\n",
    "\n",
    "token:\n",
    "https://data.testing.rrap-is.com/\n",
    "\n",
    "Maintain session\n",
    "https://github.com/gbrrestoration/rrap-is-proto/blob/main/utilities/packages/python/keycloak-utils/KeycloakRestUtilities/TokenManager.py"
   ]
  },
  {
   "cell_type": "code",
   "execution_count": 5,
   "metadata": {},
   "outputs": [
    {
     "data": {
      "text/plain": [
       "401"
      ]
     },
     "metadata": {},
     "output_type": "display_data"
    },
    {
     "data": {
      "text/plain": [
       "200"
      ]
     },
     "metadata": {},
     "output_type": "display_data"
    },
    {
     "data": {
      "text/plain": [
       "{'username': 'fareed',\n",
       " 'email': 'fareed.mirza@csiro.au',\n",
       " 'roles': ['default-roles-rrap',\n",
       "  'data-store-write',\n",
       "  'offline_access',\n",
       "  'handle-write',\n",
       "  'data-store-admin',\n",
       "  'data-store-read',\n",
       "  'handle-read',\n",
       "  'uma_authorization',\n",
       "  'handle-admin'],\n",
       " 'access_token': 'eyJhbGciOiJSUzI1NiIsInR5cCIgOiAiSldUIiwia2lkIiA6ICIzMVBQVkZZdE53a2JEcVZnNjFqX08xNXdiN2FRZU1BaExCbWdpY2VvY2dBIn0.eyJleHAiOjE2NTgyODY3OTgsImlhdCI6MTY1ODI3OTU5OCwiYXV0aF90aW1lIjoxNjU4Mjc5NTk2LCJqdGkiOiI2YjI2YmVjOC1iYWRiLTQyMjgtYmFjNi1lYmYxMjYxZDk0NmYiLCJpc3MiOiJodHRwczovL2F1dGguZGV2LnJyYXAtaXMuY29tL2F1dGgvcmVhbG1zL3JyYXAiLCJhdWQiOlsicmVhbG0tbWFuYWdlbWVudCIsImFjY291bnQiXSwic3ViIjoiZWFiZDg2YjAtNWM1NC00NzNiLWI1MWUtMzZiZTMxMzdkNGRiIiwidHlwIjoiQmVhcmVyIiwiYXpwIjoiZGF0YS1zdG9yZS11aSIsIm5vbmNlIjoiOTZmMjcyMzYtN2M3OC00NTlmLThhNGQtZmRjMmJhZGVlN2QwIiwic2Vzc2lvbl9zdGF0ZSI6ImU4YmQxYmZjLTliMGQtNDFkMy1hNDIxLWFiZWFhNGIzYzI5MiIsImFjciI6IjEiLCJyZWFsbV9hY2Nlc3MiOnsicm9sZXMiOlsiZGVmYXVsdC1yb2xlcy1ycmFwIiwiZGF0YS1zdG9yZS13cml0ZSIsIm9mZmxpbmVfYWNjZXNzIiwiaGFuZGxlLXdyaXRlIiwiZGF0YS1zdG9yZS1hZG1pbiIsImRhdGEtc3RvcmUtcmVhZCIsImhhbmRsZS1yZWFkIiwidW1hX2F1dGhvcml6YXRpb24iLCJoYW5kbGUtYWRtaW4iXX0sInJlc291cmNlX2FjY2VzcyI6eyJyZWFsbS1tYW5hZ2VtZW50Ijp7InJvbGVzIjpbInZpZXctcmVhbG0iLCJ2aWV3LWlkZW50aXR5LXByb3ZpZGVycyIsIm1hbmFnZS1pZGVudGl0eS1wcm92aWRlcnMiLCJpbXBlcnNvbmF0aW9uIiwicmVhbG0tYWRtaW4iLCJjcmVhdGUtY2xpZW50IiwibWFuYWdlLXVzZXJzIiwicXVlcnktcmVhbG1zIiwidmlldy1hdXRob3JpemF0aW9uIiwicXVlcnktY2xpZW50cyIsInF1ZXJ5LXVzZXJzIiwibWFuYWdlLWV2ZW50cyIsIm1hbmFnZS1yZWFsbSIsInZpZXctZXZlbnRzIiwidmlldy11c2VycyIsInZpZXctY2xpZW50cyIsIm1hbmFnZS1hdXRob3JpemF0aW9uIiwibWFuYWdlLWNsaWVudHMiLCJxdWVyeS1ncm91cHMiXX0sImFjY291bnQiOnsicm9sZXMiOlsibWFuYWdlLWFjY291bnQiLCJtYW5hZ2UtYWNjb3VudC1saW5rcyIsImRlbGV0ZS1hY2NvdW50Iiwidmlldy1wcm9maWxlIl19fSwic2NvcGUiOiJvcGVuaWQgZW1haWwgcHJvZmlsZSByb2xlcyIsInNpZCI6ImU4YmQxYmZjLTliMGQtNDFkMy1hNDIxLWFiZWFhNGIzYzI5MiIsImVtYWlsX3ZlcmlmaWVkIjpmYWxzZSwibmFtZSI6IkZhcmVlZCBNaXJ6YSIsInByZWZlcnJlZF91c2VybmFtZSI6ImZhcmVlZCIsImdpdmVuX25hbWUiOiJGYXJlZWQiLCJmYW1pbHlfbmFtZSI6Ik1pcnphIiwiZW1haWwiOiJmYXJlZWQubWlyemFAY3Npcm8uYXUifQ.oqLZTiS5fJGm0Gf1DMJGA5r0hUxvOPV3KuDZbp7ksg2PLYKeFCC2mNndUOubcR-m_SphQrzN0ZXm7WxnQ4Krv3EEW1iB1NUJwQL8ZIeESCNZmX-mAACLilWW99m1k9SJovki-eACn_q-YiQehUA0YR7JMSEQ-3X7tp6VipHBSYqHOqcMTWeZgeH35sfXwINYqU3pJbtDRpBZBPBLaE6mlUD_IarJnPMKx9ImKqHxNmPEImrP2zI2z2I_PSe4rHay0_UXybiBDb46tv3kmK7ox1wsh6hdP7XRK_y8gyFaSUtvrJeN9xzukz1igDnbyN29MWAmuHDfyosBhE2seTOO0Q'}"
      ]
     },
     "metadata": {},
     "output_type": "display_data"
    }
   ],
   "source": [
    "import requests\n",
    "x=requests.get(\"https://data-api.testing.rrap-is.com/check-access/check-general-access\")\n",
    "display(x.status_code)\n",
    "\n",
    "x=requests.get(\"https://data-api.testing.rrap-is.com/\")\n",
    "display(x.status_code)\n",
    "\n",
    "myToken = 'eyJhbGciOiJSUzI1NiIsInR5cCIgOiAiSldUIiwia2lkIiA6ICIzMVBQVkZZdE53a2JEcVZnNjFqX08xNXdiN2FRZU1BaExCbWdpY2VvY2dBIn0.eyJleHAiOjE2NTgyODY3OTgsImlhdCI6MTY1ODI3OTU5OCwiYXV0aF90aW1lIjoxNjU4Mjc5NTk2LCJqdGkiOiI2YjI2YmVjOC1iYWRiLTQyMjgtYmFjNi1lYmYxMjYxZDk0NmYiLCJpc3MiOiJodHRwczovL2F1dGguZGV2LnJyYXAtaXMuY29tL2F1dGgvcmVhbG1zL3JyYXAiLCJhdWQiOlsicmVhbG0tbWFuYWdlbWVudCIsImFjY291bnQiXSwic3ViIjoiZWFiZDg2YjAtNWM1NC00NzNiLWI1MWUtMzZiZTMxMzdkNGRiIiwidHlwIjoiQmVhcmVyIiwiYXpwIjoiZGF0YS1zdG9yZS11aSIsIm5vbmNlIjoiOTZmMjcyMzYtN2M3OC00NTlmLThhNGQtZmRjMmJhZGVlN2QwIiwic2Vzc2lvbl9zdGF0ZSI6ImU4YmQxYmZjLTliMGQtNDFkMy1hNDIxLWFiZWFhNGIzYzI5MiIsImFjciI6IjEiLCJyZWFsbV9hY2Nlc3MiOnsicm9sZXMiOlsiZGVmYXVsdC1yb2xlcy1ycmFwIiwiZGF0YS1zdG9yZS13cml0ZSIsIm9mZmxpbmVfYWNjZXNzIiwiaGFuZGxlLXdyaXRlIiwiZGF0YS1zdG9yZS1hZG1pbiIsImRhdGEtc3RvcmUtcmVhZCIsImhhbmRsZS1yZWFkIiwidW1hX2F1dGhvcml6YXRpb24iLCJoYW5kbGUtYWRtaW4iXX0sInJlc291cmNlX2FjY2VzcyI6eyJyZWFsbS1tYW5hZ2VtZW50Ijp7InJvbGVzIjpbInZpZXctcmVhbG0iLCJ2aWV3LWlkZW50aXR5LXByb3ZpZGVycyIsIm1hbmFnZS1pZGVudGl0eS1wcm92aWRlcnMiLCJpbXBlcnNvbmF0aW9uIiwicmVhbG0tYWRtaW4iLCJjcmVhdGUtY2xpZW50IiwibWFuYWdlLXVzZXJzIiwicXVlcnktcmVhbG1zIiwidmlldy1hdXRob3JpemF0aW9uIiwicXVlcnktY2xpZW50cyIsInF1ZXJ5LXVzZXJzIiwibWFuYWdlLWV2ZW50cyIsIm1hbmFnZS1yZWFsbSIsInZpZXctZXZlbnRzIiwidmlldy11c2VycyIsInZpZXctY2xpZW50cyIsIm1hbmFnZS1hdXRob3JpemF0aW9uIiwibWFuYWdlLWNsaWVudHMiLCJxdWVyeS1ncm91cHMiXX0sImFjY291bnQiOnsicm9sZXMiOlsibWFuYWdlLWFjY291bnQiLCJtYW5hZ2UtYWNjb3VudC1saW5rcyIsImRlbGV0ZS1hY2NvdW50Iiwidmlldy1wcm9maWxlIl19fSwic2NvcGUiOiJvcGVuaWQgZW1haWwgcHJvZmlsZSByb2xlcyIsInNpZCI6ImU4YmQxYmZjLTliMGQtNDFkMy1hNDIxLWFiZWFhNGIzYzI5MiIsImVtYWlsX3ZlcmlmaWVkIjpmYWxzZSwibmFtZSI6IkZhcmVlZCBNaXJ6YSIsInByZWZlcnJlZF91c2VybmFtZSI6ImZhcmVlZCIsImdpdmVuX25hbWUiOiJGYXJlZWQiLCJmYW1pbHlfbmFtZSI6Ik1pcnphIiwiZW1haWwiOiJmYXJlZWQubWlyemFAY3Npcm8uYXUifQ.oqLZTiS5fJGm0Gf1DMJGA5r0hUxvOPV3KuDZbp7ksg2PLYKeFCC2mNndUOubcR-m_SphQrzN0ZXm7WxnQ4Krv3EEW1iB1NUJwQL8ZIeESCNZmX-mAACLilWW99m1k9SJovki-eACn_q-YiQehUA0YR7JMSEQ-3X7tp6VipHBSYqHOqcMTWeZgeH35sfXwINYqU3pJbtDRpBZBPBLaE6mlUD_IarJnPMKx9ImKqHxNmPEImrP2zI2z2I_PSe4rHay0_UXybiBDb46tv3kmK7ox1wsh6hdP7XRK_y8gyFaSUtvrJeN9xzukz1igDnbyN29MWAmuHDfyosBhE2seTOO0Q'\n",
    "myUrl = 'https://data-api.testing.rrap-is.com/check-access/check-general-access'\n",
    "head = {'Authorization': 'Bearer {}'.format(myToken)}\n",
    "response = requests.get(myUrl, headers=head)\n",
    "display(response.json())\n"
   ]
  },
  {
   "cell_type": "markdown",
   "metadata": {},
   "source": [
    "## Demos\n",
    "[Use cases](https://confluence.csiro.au/display/RRAPIS/Provenance+use+cases)\n",
    "1. Simple result lineage\n",
    "1. Traceability\n",
    "1. Reproducibility\n",
    "1. Find all inputs used for a particular Reef Intervnetion\n",
    "1. Find all outputs generated by a particular 'Actor'"
   ]
  },
  {
   "cell_type": "code",
   "execution_count": null,
   "metadata": {},
   "outputs": [],
   "source": [
    "def build_query():\n",
    "    #todo: Build url query for provenance api endpoint\n",
    "    "
   ]
  },
  {
   "cell_type": "markdown",
   "metadata": {},
   "source": [
    "## Demo 1"
   ]
  },
  {
   "cell_type": "code",
   "execution_count": null,
   "metadata": {},
   "outputs": [],
   "source": [
    "example_url_query_string = build_query()"
   ]
  },
  {
   "cell_type": "markdown",
   "metadata": {},
   "source": [
    "## Demo 2"
   ]
  },
  {
   "cell_type": "code",
   "execution_count": null,
   "metadata": {},
   "outputs": [],
   "source": []
  },
  {
   "cell_type": "markdown",
   "metadata": {},
   "source": [
    "## Demo 3"
   ]
  },
  {
   "cell_type": "code",
   "execution_count": null,
   "metadata": {},
   "outputs": [],
   "source": []
  },
  {
   "cell_type": "markdown",
   "metadata": {},
   "source": [
    "## Demo 4"
   ]
  },
  {
   "cell_type": "code",
   "execution_count": null,
   "metadata": {},
   "outputs": [],
   "source": []
  },
  {
   "cell_type": "markdown",
   "metadata": {},
   "source": [
    "## Demo 5"
   ]
  },
  {
   "cell_type": "code",
   "execution_count": null,
   "metadata": {},
   "outputs": [],
   "source": []
  }
 ],
 "metadata": {
  "interpreter": {
   "hash": "45a0c7d279f30dc7391fa60fed42ba90ae0b786babc7df2559d7ff3a562ffd5c"
  },
  "kernelspec": {
   "display_name": "Python 3.8.8 64-bit",
   "language": "python",
   "name": "python3"
  },
  "language_info": {
   "codemirror_mode": {
    "name": "ipython",
    "version": 3
   },
   "file_extension": ".py",
   "mimetype": "text/x-python",
   "name": "python",
   "nbconvert_exporter": "python",
   "pygments_lexer": "ipython3",
<<<<<<< HEAD
   "version": "3.9.7"
=======
   "version": "3.8.8"
>>>>>>> 8a028c72
  },
  "varInspector": {
   "cols": {
    "lenName": 16,
    "lenType": 16,
    "lenVar": 40
   },
   "kernels_config": {
    "python": {
     "delete_cmd_postfix": "",
     "delete_cmd_prefix": "del ",
     "library": "var_list.py",
     "varRefreshCmd": "print(var_dic_list())"
    },
    "r": {
     "delete_cmd_postfix": ") ",
     "delete_cmd_prefix": "rm(",
     "library": "var_list.r",
     "varRefreshCmd": "cat(var_dic_list()) "
    }
   },
   "types_to_exclude": [
    "module",
    "function",
    "builtin_function_or_method",
    "instance",
    "_Feature"
   ],
   "window_display": false
  },
  "vscode": {
   "interpreter": {
    "hash": "f38341ab6b4850169c0ae14e493bcf0848f0d768242f4d802d3fbfac2edcaf23"
   }
  }
 },
 "nbformat": 4,
 "nbformat_minor": 4
}<|MERGE_RESOLUTION|>--- conflicted
+++ resolved
@@ -228,11 +228,7 @@
    "name": "python",
    "nbconvert_exporter": "python",
    "pygments_lexer": "ipython3",
-<<<<<<< HEAD
    "version": "3.9.7"
-=======
-   "version": "3.8.8"
->>>>>>> 8a028c72
   },
   "varInspector": {
    "cols": {
